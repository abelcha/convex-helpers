--- conflicted
+++ resolved
@@ -1,10 +1,6 @@
 {
   "name": "convex-helpers",
-<<<<<<< HEAD
-  "version": "0.1.13",
-=======
   "version": "0.1.13-alpha.1",
->>>>>>> 74746169
   "description": "A collection of useful code to complement the official convex package.",
   "exports": {
     ".": "./dist/index.js",
